import os
import sys
from Bio import SeqIO
from Bio.Seq import Seq
from Bio.SeqRecord import SeqRecord
from Bio.SeqFeature import SeqFeature, FeatureLocation
from operator import itemgetter
import traceback
import copy

class BGC:
	def __init__(self, bgc_genbank, bgc_id, prediction_method='ANTISMASH'):
		self.bgc_genbank = bgc_genbank
		self.bgc_id = bgc_id
		self.prediction_method = prediction_method.upper()
		self.gene_information = None
		self.cluster_information = None

	def parseGECCO(self, comprehensive_parsing=True, flank_size=2000):
		domains = []
<<<<<<< HEAD
		full_sequence = ""
		domain_evalues = {}
=======
		domain_pvalues = {}
>>>>>>> c297f792

		rec = SeqIO.read(self.bgc_genbank, 'genbank')
		full_sequence = str(rec.seq)
		for feature in rec.features:
			if feature.type == 'misc_feature':
				start = feature.location.start + 1
				end = feature.location.end
				aSDomain = "NA"
				description = "NA"
<<<<<<< HEAD
				evalue = 1e10
=======
				pvalue = 1e10
>>>>>>> c297f792
				try:
					aSDomain = feature.qualifiers['standard_name'][0]
				except:
					pass
				try:
					description = feature.qualifiers['function'][0]
				except:
					pass
				try:
<<<<<<< HEAD
					evalue = next(float(x.split(': ')[1]) for x in feature.qualifiers['note'] if x.startswith('e-value'))
				except:
					pass
				domain_evalues[aSDomain + '|' + str(start+1) + '|' + str(end)] = evalue
				domains.append({'start': start + 1, 'end': end, 'type': feature.type, 'aSDomain': aSDomain, 'description': description})
=======
					pvalue = next(float(x.split(': ')[1]) for x in feature.qualifiers['note'] if x.startswith('p-value'))
				except:
					pass
				domain_pvalues[aSDomain + '|' + str(start+1) + '|' + str(end)] = pvalue
				domains.append({'start': start + 1, 'end': end, 'type': feature.type, 'aSDomain': aSDomain, 'description': description})

		# add try-catch because lsaBGC-Expansion created BGC Genbanks don't have this structure
>>>>>>> c297f792
		product = 'NA'
		try:
			product = rec.annotations['structured_comment']['GECCO-Data']['biosyn_class']
		except:
			pass
		bgc_info = [{'prediction_method': self.prediction_method, 'detection_rule': 'NA', 'product': product, 'contig_edge': 'NA', 'full_sequence': full_sequence}]

		# determine top 10% of domains with lowest e-values
		num_total_domains = len(domain_pvalues)
		core_domains = set([])
		for i, d in enumerate(sorted(domain_pvalues.items(), key=itemgetter(1))):
			if i <= num_total_domains*0.1:
				core_domains.add(d[0])

		# sys.stderr.write('Processing %s\n' % self.bgc_genbank)
		genes = {}
		core_genes = set([])
		gene_order = {}

		for feature in rec.features:
			if feature.type == "CDS":
				lt = feature.qualifiers.get('locus_tag')[0]
				start = feature.location.start + 1
				end = feature.location.end
				direction = "-" if feature.location.strand == -1 else "+"

				try:
					product = feature.qualifiers.get('product')[0]
				except:
					product = "hypothetical protein"

				grange = set(range(start, end + 1))

				gene_domains = []
				core_overlap = False
				for d in domains:
					drange = set(range(d['start'], d['end'] + 1))
					if len(drange.intersection(grange)) > 0:
						gene_domains.append(d)
						if (d['aSDomain'] + '|' + str(d['start']) + '|' + str(d['end'])) in core_domains:
							core_overlap = True
							core_genes.add(lt)

				gene_order[lt] = start

				prot_seq, nucl_seq, nucl_seq_with_flanks, relative_start, relative_end = [None] * 5
				if comprehensive_parsing:
					prot_seq = feature.qualifiers.get('translation')[0]

					flank_start = start - flank_size
					flank_end = end + flank_size

					if flank_start < 1: flank_start = 1

					if flank_end >= len(full_sequence): flank_end = None
					if end >= len(full_sequence): end = None

					if end:
						nucl_seq = full_sequence[start - 1:end]
					else:
						nucl_seq = full_sequence[start - 1:]
						end = len(full_sequence)

					if flank_end:
						nucl_seq_with_flanks = full_sequence[flank_start - 1:flank_end]
					else:
						nucl_seq_with_flanks = full_sequence[flank_start - 1:]

					gene_length = end - start

					relative_start = nucl_seq_with_flanks.find(nucl_seq)
					relative_end = relative_start + gene_length

					if direction == '-':
						nucl_seq = str(Seq(nucl_seq).reverse_complement())
						nucl_seq_with_flanks = str(Seq(nucl_seq_with_flanks).reverse_complement())
						relative_start = nucl_seq_with_flanks.find(nucl_seq)
						relative_end = relative_start + gene_length

				genes[lt] = {'bgc_name': self.bgc_id, 'start': start, 'end': end, 'direction': direction,
							 'product': product, 'prot_seq': prot_seq, 'nucl_seq': nucl_seq,
							 'nucl_seq_with_flanks': nucl_seq_with_flanks, 'gene_domains': gene_domains,
							 'core_overlap': core_overlap, 'relative_start': relative_start,
							 'relative_end': relative_end}

		number_of_core_gene_groups = 0
		tmp = []
		for lt in sorted(gene_order.items(), key=itemgetter(1), reverse=True):
			if lt[0] in core_genes:
				tmp.append(lt[0])
			elif len(tmp) > 0:
				number_of_core_gene_groups += 1
				tmp = []
		if len(tmp) > 0:
			number_of_core_gene_groups += 1

		for i, pc in enumerate(bgc_info):
			bgc_info[i]['count_core_gene_groups'] = number_of_core_gene_groups

		self.gene_information = genes
		self.cluster_information = bgc_info


	def parseDeepBGC(self, comprehensive_parsing=True, flank_size=2000):
		domains = []
		full_sequence = ""
		domain_score = {}
		product = "NA|NA"
		with open(self.bgc_genbank) as ogbk:
			for rec in SeqIO.parse(ogbk, 'genbank'):
				full_sequence = str(rec.seq)
				for feature in rec.features:
					if feature.type == 'PFAM_domain':
						start = min([int(x) for x in str(feature.location)[1:].split(']')[0].split(':')]) + 1
						end = max([int(x) for x in str(feature.location)[1:].split(']')[0].split(':')])
						aSDomain = "NA"
						description = "NA"
						deepbgc_score = 0.0
						try:
							aSDomain = feature.qualifiers.get('db_xref')[0]
						except:
							pass
						try:
							description = feature.qualifiers.get('description')[0]
						except:
							pass
						try:
							deepbgc_score = float(feature.qualifiers.get('deepbgc_score')[0])
						except:
							pass
						domain_score[aSDomain + '|' + str(start+1) + '|' + str(end)] = deepbgc_score
						domains.append({'start': start + 1, 'end': end, 'type': feature.type, 'aSDomain': aSDomain, 'description': description})
					elif feature.type == 'cluster':
						product_class = "NA"
						product_activity = "NA"
						try:
							product_activity = feature.qualifiers.get('product_activity')[0]
						except:
							pass
						try:
							product_classes = []
							product_class_scores = feature.qualifiers.get('product_class_score')[0]
							for pci in product_class_scores.split(','):
								pc, pcs = pci.split('=')
								if float(pcs) >= 0.5:
									product_classes.append(pc)
							product_class = '-'.join(sorted(product_classes))
						except:
							pass
						product = 'PC:' + product_class + '_PA:' + product_activity

		bgc_info = [{'prediction_method': self.prediction_method, 'detection_rule': 'NA', 'product': product, 'contig_edge': 'NA', 'full_sequence': full_sequence}]

		# determine top 10% of domains with lowest e-values
		num_total_domains = len(domain_score)
		core_domains = set([])
		for i, d in enumerate(sorted(domain_score.items(), key=itemgetter(1), reverse=True)):
			if i <= num_total_domains*0.1:
				core_domains.add(d[0])

		# sys.stderr.write('Processing %s\n' % self.bgc_genbank)
		genes = {}
		core_genes = set([])
		gene_order = {}
		with open(self.bgc_genbank) as ogbk:
			for rec in SeqIO.parse(ogbk, 'genbank'):
				for feature in rec.features:
					if feature.type == "CDS":
						lt = feature.qualifiers.get('locus_tag')[0]
						start = min([int(x) for x in str(feature.location)[1:].split(']')[0].split(':')]) + 1
						end = max([int(x) for x in str(feature.location)[1:].split(']')[0].split(':')])
						direction = str(feature.location).split('(')[1].split(')')[0]

						try:
							product = feature.qualifiers.get('product')[0]
						except:
							product = "hypothetical protein"

						grange = set(range(start, end + 1))

						gene_domains = []
						core_overlap = False
						for d in domains:
							drange = set(range(d['start'], d['end'] + 1))
							if len(drange.intersection(grange)) > 0:
								gene_domains.append(d)
								if (d['aSDomain'] + '|' + str(d['start']) + '|' + str(d['end'])) in core_domains:
									core_overlap = True
									core_genes.add(lt)

						gene_order[lt] = start

						prot_seq, nucl_seq, nucl_seq_with_flanks, relative_start, relative_end = [None] * 5
						if comprehensive_parsing:
							flank_start = start - flank_size
							flank_end = end + flank_size

							if flank_start < 1: flank_start = 1

							if flank_end >= len(full_sequence): flank_end = None
							if end >= len(full_sequence): end = None

							if end:
								nucl_seq = full_sequence[start - 1:end]
							else:
								nucl_seq = full_sequence[start - 1:]
								end = len(full_sequence)

							if flank_end:
								nucl_seq_with_flanks = full_sequence[flank_start - 1:flank_end]
							else:
								nucl_seq_with_flanks = full_sequence[flank_start - 1:]

							gene_length = end - start

							relative_start = nucl_seq_with_flanks.find(nucl_seq)
							relative_end = relative_start + gene_length

							if direction == '-':
								nucl_seq = str(Seq(nucl_seq).reverse_complement())
								nucl_seq_with_flanks = str(Seq(nucl_seq_with_flanks).reverse_complement())
								relative_start = nucl_seq_with_flanks.find(nucl_seq)
								relative_end = relative_start + gene_length

							try:
								prot_seq = feature.qualifiers.get('translation')[0]
							except:
								prot_seq = Seq(nucl_seq).translate()

						genes[lt] = {'bgc_name': self.bgc_id, 'start': start, 'end': end, 'direction': direction,
									 'product': product, 'prot_seq': prot_seq, 'nucl_seq': nucl_seq,
									 'nucl_seq_with_flanks': nucl_seq_with_flanks, 'gene_domains': gene_domains,
									 'core_overlap': core_overlap, 'relative_start': relative_start,
									 'relative_end': relative_end}

		number_of_core_gene_groups = 0
		tmp = []
		for lt in sorted(gene_order.items(), key=itemgetter(1), reverse=True):
			if lt[0] in core_genes:
				tmp.append(lt[0])
			elif len(tmp) > 0:
				number_of_core_gene_groups += 1
				tmp = []
		if len(tmp) > 0:
			number_of_core_gene_groups += 1

		for i, pc in enumerate(bgc_info):
			bgc_info[i]['count_core_gene_groups'] = number_of_core_gene_groups

		self.gene_information = genes
		self.cluster_information = bgc_info

	def parseAntiSMASH(self, comprehensive_parsing=True, flank_size=2000):
		bgc_info = []
		domains = []
		core_positions = set([])
		full_sequence = ""
		with open(self.bgc_genbank) as ogbk:
			domain_feature_types = ['PFAM_domain', 'CDS_motif', 'aSDomain']
			for rec in SeqIO.parse(ogbk, 'genbank'):
				full_sequence = str(rec.seq)
				for feature in rec.features:
					if comprehensive_parsing and feature.type in domain_feature_types:
						start = min([int(x) for x in str(feature.location)[1:].split(']')[0].split(':')]) + 1
						end = max([int(x) for x in str(feature.location)[1:].split(']')[0].split(':')])
						aSDomain = "NA"
						description = "NA"
						try:
							aSDomain = feature.qualifiers.get('aSDomain')[0]
						except:
							pass
						try:
							description = feature.qualifiers.get('description')[0]
						except:
							pass
						domains.append({'start': start + 1, 'end': end, 'type': feature.type, 'aSDomain': aSDomain,
										'description': description})
					elif feature.type == 'protocluster':
						detection_rule = feature.qualifiers.get('detection_rule')[0]
						try:
							product = feature.qualifiers.get('product')[0]
						except:
							product = "NA"
						contig_edge = feature.qualifiers.get('contig_edge')[0]
						bgc_info.append(
							{'detection_rule': detection_rule, 'product': product, 'contig_edge': contig_edge,
							 'full_sequence': str(rec.seq)})
					elif feature.type == 'proto_core':
						core_start = min([int(x) for x in str(feature.location)[1:].split(']')[0].split(':')])
						core_end = max([int(x) for x in str(feature.location)[1:].split(']')[0].split(':')])
						core_positions = core_positions.union(set(range(core_start + 1, core_end + 1)))

		if len(bgc_info) == 0:
			bgc_info = [
				{'detection_rule': 'NA', 'product': 'NA', 'contig_edge': 'NA', 'full_sequence': full_sequence}]

		# sys.stderr.write('Processing %s\n' % self.bgc_genbank)
		genes = {}
		core_genes = set([])
		gene_order = {}
		with open(self.bgc_genbank) as ogbk:
			for rec in SeqIO.parse(ogbk, 'genbank'):
				for feature in rec.features:
					if feature.type == "CDS":
						lt = feature.qualifiers.get('locus_tag')[0]
						start = min([int(x) for x in str(feature.location)[1:].split(']')[0].split(':')]) + 1
						end = max([int(x) for x in str(feature.location)[1:].split(']')[0].split(':')])
						direction = str(feature.location).split('(')[1].split(')')[0]

						try:
							product = feature.qualifiers.get('product')[0]
						except:
							product = "hypothetical protein"

						rule_based_bgc_cds = False
						try:
							if 'rule-based-clusters' in feature.qualifiers.get('gene_functions')[0]:
								rule_based_bgc_cds = True
						except:
							pass

						grange = set(range(start, end + 1))
						core_overlap = False
						if len(grange.intersection(core_positions)) > 0 and rule_based_bgc_cds:
							core_overlap = True
							core_genes.add(lt)

						gene_order[lt] = start

						prot_seq, nucl_seq, nucl_seq_with_flanks, relative_start, relative_end, gene_domains = [None] * 6
						if comprehensive_parsing:
							prot_seq = feature.qualifiers.get('translation')[0]
							gene_domains = []
							for d in domains:
								drange = set(range(d['start'], d['end'] + 1))
								if len(drange.intersection(grange)) > 0:
									gene_domains.append(d)

							flank_start = start - flank_size
							flank_end = end + flank_size

							if flank_start < 1: flank_start = 1

							if flank_end >= len(full_sequence): flank_end = None
							if end >= len(full_sequence): end = None

							if end:
								nucl_seq = full_sequence[start - 1:end]
							else:
								nucl_seq = full_sequence[start - 1:]
								end = len(full_sequence)

							if flank_end:
								nucl_seq_with_flanks = full_sequence[flank_start - 1:flank_end]
							else:
								nucl_seq_with_flanks = full_sequence[flank_start - 1:]

							gene_length = end - start

							relative_start = nucl_seq_with_flanks.find(nucl_seq)
							relative_end = relative_start + gene_length

							if direction == '-':
								nucl_seq = str(Seq(nucl_seq).reverse_complement())
								nucl_seq_with_flanks = str(Seq(nucl_seq_with_flanks).reverse_complement())
								relative_start = nucl_seq_with_flanks.find(nucl_seq)
								relative_end = relative_start + gene_length

						genes[lt] = {'bgc_name': self.bgc_id, 'start': start, 'end': end, 'direction': direction,
									 'product': product, 'prot_seq': prot_seq, 'nucl_seq': nucl_seq,
									 'nucl_seq_with_flanks': nucl_seq_with_flanks, 'gene_domains': gene_domains,
									 'core_overlap': core_overlap, 'relative_start': relative_start,
									 'relative_end': relative_end}

		number_of_core_gene_groups = 0
		tmp = []
		for lt in sorted(gene_order.items(), key=itemgetter(1), reverse=True):
			if lt[0] in core_genes:
				tmp.append(lt[0])
			elif len(tmp) > 0:
				number_of_core_gene_groups += 1
				tmp = []
		if len(tmp) > 0:
			number_of_core_gene_groups += 1

		for i, pc in enumerate(bgc_info):
			bgc_info[i]['count_core_gene_groups'] = number_of_core_gene_groups

		self.gene_information = genes
		self.cluster_information = bgc_info

	def parseGenbanks(self, comprehensive_parsing=True, flank_size=2000):
		"""
		Function to parse an AntiSMASH, DeepBGC, or GECCO Genbank file.
		"""
		if self.prediction_method.upper() == 'ANTISMASH':
			self.parseAntiSMASH(comprehensive_parsing=comprehensive_parsing, flank_size=flank_size)
		elif self.prediction_method.upper() == 'DEEPBGC':
			self.parseDeepBGC(comprehensive_parsing=comprehensive_parsing, flank_size=flank_size)
		elif self.prediction_method.upper() == 'GECCO':
			self.parseGECCO(comprehensive_parsing=comprehensive_parsing, flank_size=flank_size)
		else:
			raise RuntimeError("Unable to parse file because BGC prediction method is not an accepted option!")

	def refineGenbank(self, refined_genbank_file, first_bg, second_bg):
		"""
		Function to prune and update coordinates of BGC Genbank
		"""
		try:
			rgf_handle = open(refined_genbank_file, 'w')
			start_coord = min([self.gene_information[first_bg]['start'], self.gene_information[first_bg]['end'], self.gene_information[second_bg]['start'], self.gene_information[second_bg]['end']])
			end_coord = max([self.gene_information[first_bg]['start'], self.gene_information[first_bg]['end'], self.gene_information[second_bg]['start'], self.gene_information[second_bg]['end']])
			pruned_coords = set(range(start_coord, end_coord+1))
			with open(self.bgc_genbank) as ogbk:
				recs = [x for x in SeqIO.parse(ogbk, 'genbank')]
				try:
					assert(len(recs) == 1)
				except Exception as e:
					raise RuntimeError(traceback.format_exc())
				for rec in recs:
					original_seq = str(rec.seq)
					filtered_seq = ""
					if end_coord == len(original_seq):
						filtered_seq = original_seq[start_coord-1:]
					else:
						filtered_seq = original_seq[start_coord-1:end_coord]

					new_seq_object = Seq(filtered_seq)

					updated_rec = copy.deepcopy(rec)
					updated_rec.seq = new_seq_object

					updated_features = []
					for feature in rec.features:
						start = min([int(x) for x in str(feature.location)[1:].split(']')[0].split(':')])+1
						end = max([int(x) for x in str(feature.location)[1:].split(']')[0].split(':')])

						feature_coords = set(range(start, end+1))
						if len(feature_coords.intersection(pruned_coords)) > 0:
							updated_start = start - start_coord + 1
							updated_end = end - start_coord + 1

							if end > end_coord:
								if feature.type == 'CDS':
									continue
								else:
									updated_end = end_coord - start_coord + 1
							if start < start_coord:
								if feature.type == 'CDS':
									continue
								else:
									updated_start = 1

							strand = 1
							if '(-)' in str(feature.location):
								strand = -1

							updated_location = FeatureLocation(updated_start-1, updated_end, strand=strand)
							updated_feature = copy.deepcopy(feature)

							updated_feature.location = updated_location
							updated_features.append(updated_feature)
					updated_rec.features = updated_features
					SeqIO.write(updated_rec, rgf_handle, 'genbank')
			rgf_handle.close()
		except Exception as e:
			raise RuntimeError(traceback.format_exc())<|MERGE_RESOLUTION|>--- conflicted
+++ resolved
@@ -18,13 +18,9 @@
 
 	def parseGECCO(self, comprehensive_parsing=True, flank_size=2000):
 		domains = []
-<<<<<<< HEAD
 		full_sequence = ""
 		domain_evalues = {}
-=======
-		domain_pvalues = {}
->>>>>>> c297f792
-
+    
 		rec = SeqIO.read(self.bgc_genbank, 'genbank')
 		full_sequence = str(rec.seq)
 		for feature in rec.features:
@@ -33,11 +29,7 @@
 				end = feature.location.end
 				aSDomain = "NA"
 				description = "NA"
-<<<<<<< HEAD
 				evalue = 1e10
-=======
-				pvalue = 1e10
->>>>>>> c297f792
 				try:
 					aSDomain = feature.qualifiers['standard_name'][0]
 				except:
@@ -47,21 +39,12 @@
 				except:
 					pass
 				try:
-<<<<<<< HEAD
 					evalue = next(float(x.split(': ')[1]) for x in feature.qualifiers['note'] if x.startswith('e-value'))
 				except:
 					pass
 				domain_evalues[aSDomain + '|' + str(start+1) + '|' + str(end)] = evalue
 				domains.append({'start': start + 1, 'end': end, 'type': feature.type, 'aSDomain': aSDomain, 'description': description})
-=======
-					pvalue = next(float(x.split(': ')[1]) for x in feature.qualifiers['note'] if x.startswith('p-value'))
-				except:
-					pass
-				domain_pvalues[aSDomain + '|' + str(start+1) + '|' + str(end)] = pvalue
-				domains.append({'start': start + 1, 'end': end, 'type': feature.type, 'aSDomain': aSDomain, 'description': description})
-
-		# add try-catch because lsaBGC-Expansion created BGC Genbanks don't have this structure
->>>>>>> c297f792
+
 		product = 'NA'
 		try:
 			product = rec.annotations['structured_comment']['GECCO-Data']['biosyn_class']
@@ -528,4 +511,4 @@
 					SeqIO.write(updated_rec, rgf_handle, 'genbank')
 			rgf_handle.close()
 		except Exception as e:
-			raise RuntimeError(traceback.format_exc())+      raise RuntimeError(traceback.format_exc())
